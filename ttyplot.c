//
// ttyplot: a realtime plotting utility for terminal with data input from stdin
// Copyright (c) 2018 by Antoni Sawicki
// Copyright (c) 2019-2023 by Google LLC
// Copyright (c) 2023 by Edgar Bonet
// Copyright (c) 2023 by Sebastian Pipping
// Apache License 2.0
//

<<<<<<< HEAD
#include <assert.h>
#include <ctype.h>  // isspace
#include <stdbool.h>
=======
// This is needed on macOS to get the ncurses widechar API, and pkg-config fails to define it.
#ifdef __APPLE__
#define _XOPEN_SOURCE_EXTENDED
#endif

>>>>>>> 98ae0485
#include <stdio.h>
#include <string.h>
#include <stdlib.h>
#include <unistd.h>
#include <float.h>
#include <time.h>
<<<<<<< HEAD
#include <sys/time.h>
=======
#include <locale.h>
>>>>>>> 98ae0485
#include <ncurses.h>
#include <signal.h>
#include <errno.h>
#include <sys/types.h>
#include <sys/stat.h>
#include <fcntl.h>

#ifdef __OpenBSD__
#include <err.h>
#endif

#define STR_(x) #x
#define STR(x) STR_(x)
#define VERSION_MAJOR 1
#define VERSION_MINOR 5
#define VERSION_PATCH 2
#if VERSION_PATCH == 0
    #define VERSION_STR STR(VERSION_MAJOR) "." STR(VERSION_MINOR)
#else
    #define VERSION_STR STR(VERSION_MAJOR) "." STR(VERSION_MINOR) "." STR(VERSION_PATCH)
#endif

#define T_RARR '>'
#define T_UARR '^'
#ifdef NOACS
#define T_HLINE '-'
#define T_VLINE '|'
#define T_LLCR 'L'
#else
#define T_HLINE ACS_HLINE
#define T_VLINE ACS_VLINE
#define T_LLCR ACS_LLCORNER
#endif

<<<<<<< HEAD
sigset_t block_sigset;
sigset_t empty_sigset;
volatile sig_atomic_t sigint_pending = 0;
volatile sig_atomic_t sigwinch_pending = 0;
chtype plotchar, max_errchar, min_errchar;
struct timeval now;
double td;
=======
sigset_t sigmsk;
cchar_t plotchar, max_errchar, min_errchar;
time_t t1,t2,td;
>>>>>>> 98ae0485
struct tm *lt;
double max=FLT_MIN;
double softmax=FLT_MIN, hardmax=FLT_MAX, hardmin=0.0;
char title[256]=".: ttyplot :.", unit[64]={0}, ls[256]={0};
double values1[1024]={0}, values2[1024]={0};
double min1=FLT_MAX, max1=FLT_MIN, avg1=0;
double min2=FLT_MAX, max2=FLT_MIN, avg2=0;
int width=0, height=0, n=-1, r=0, v=0, c=0, rate=0, two=0, plotwidth=0, plotheight=0;
const char *verstring = "https://github.com/tenox7/ttyplot " VERSION_STR;

void usage(void) {
    printf("Usage:\n  ttyplot [-h] [-v] [-2] [-r] [-c plotchar] [-s scale] [-m max] [-M min] [-t title] [-u unit]\n\n"
            "  -2 read two values and draw two plots, the second one is in reverse video\n"
            "  -r rate of a counter (divide value by measured sample interval)\n"
            "  -c character to use for plot line, eg @ # %% . etc\n"
            "  -e character to use for error line when value exceeds hardmax (default: e)\n"
            "  -E character to use for error symbol displayed when value is less than hardmin (default: v)\n"
            "  -s initial scale of the plot (can go above if data input has larger value)\n"
            "  -m maximum value, if exceeded draws error line (see -e), upper-limit of plot scale is fixed\n"
            "  -M minimum value, if entered less than this, draws error symbol (see -E), lower-limit of the plot scale is fixed\n"
            "  -t title of the plot\n"
            "  -u unit displayed beside vertical bar\n"
            "  -v print the current version and exit\n"
            "  -h print this help message and exit\n\n");
}

void version(void) {
    printf("ttyplot %s\n", VERSION_STR);
}

// Replace *v1 and *v2 (if non-NULL) by their time derivatives.
//  - v1, v2: addresses of input data and storage for results
//  - now: current time
// Return time since previous call.
double derivative(double *v1, double *v2, const struct timeval *now)
{
    static double previous_v1, previous_v2, previous_t = DBL_MAX;
    const double t = now->tv_sec + 1e-6 * now->tv_usec;
    const double dt = t - previous_t;
    previous_t = t;
    if (v1) {
        const double dv1 = *v1 - previous_v1;
        previous_v1 = *v1;
        if (dt <= 0)
            *v1 = 0;
        else
            *v1 = dv1 / dt;
    }
    if (v2) {
        const double dv2 = *v2 - previous_v2;
        previous_v2 = *v2;
        if (dt <= 0)
            *v2 = 0;
        else
            *v2 = dv2 / dt;
    }
    return dt;
}

void getminmax(int pw, double *values, double *min, double *max, double *avg, int v) {
    double tot=0;
    int i=0;

    *min=FLT_MAX;
    *max=FLT_MIN;
    tot=FLT_MIN;

    for(i=0; i<pw && i<v; i++) {
       if(values[i]>*max)
            *max=values[i];

        if(values[i]<*min)
            *min=values[i];

        tot=tot+values[i];
    }

    *avg=tot/i;
}

void gethw(void) {
    #ifdef NOGETMAXYX
    height=LINES;
    width=COLS;
    #else
    getmaxyx(stdscr, height, width);
    #endif
}

void draw_axes(int h, int ph, int pw, double max, double min, char *unit) {
    mvhline(h-3, 2, T_HLINE, pw);
    mvvline(2, 2, T_VLINE, ph);
    mvprintw(1, 4, "%.1f %s", max, unit);
    mvprintw((ph/4)+1, 4, "%.1f %s", min/4 + max*3/4, unit);
    mvprintw((ph/2)+1, 4, "%.1f %s", min/2 + max/2, unit);
    mvprintw((ph*3/4)+1, 4, "%.1f %s", min*3/4 + max/4, unit);
    mvaddch(h-3, 2+pw, T_RARR);
    mvaddch(1, 2, T_UARR);
    mvaddch(h-3, 2, T_LLCR);
}

void draw_line(int x, int ph, int l1, int l2, cchar_t *c1, cchar_t *c2, cchar_t *hce, cchar_t *lce) {
    static cchar_t space = {
        .attr = A_REVERSE,
        .chars = {' ', '\0'}
    };
    cchar_t c1r = *c1, c2r = *c2;
    c1r.attr |= A_REVERSE;
    c2r.attr |= A_REVERSE;
    if(l1 > l2) {
        mvvline_set(ph+1-l1, x, c1, l1-l2 );
        mvvline_set(ph+1-l2, x, &c2r, l2 );
    } else if(l1 < l2) {
        mvvline_set(ph+1-l2, x, (c2==hce || c2==lce) ? &c2r : &space,  l2-l1 );
        mvvline_set(ph+1-l1, x, &c2r, l1 );
    } else {
        mvvline_set(ph+1-l2, x, &c2r, l2 );
    }
}

void plot_values(int ph, int pw, double *v1, double *v2, double max, double min, int n, cchar_t *pc, cchar_t *hce, cchar_t *lce, double hm) {
    const int first_col=3;
    int i=(n+1)%pw;
    int x;
    max-=min;

    for(x=first_col; x<first_col+pw; x++, i=(i+1)%pw)
        draw_line(x, ph,
                  (v1[i]>hm) ? ph  : (v1[i]<min) ?  1  : (int)(((v1[i]-min)/max)*(double)ph),
                  (v2[i]>hm) ? ph  : (v2[i]<min) ?  1  : (int)(((v2[i]-min)/max)*(double)ph),
                  (v1[i]>hm) ? hce : (v1[i]<min) ? lce : pc,
                  (v2[i]>hm) ? hce : (v2[i]<min) ? lce : pc,
                  hce, lce);
}

void show_all_centered(const char * message) {
    const size_t message_len = strlen(message);
    const int x = ((int)message_len > width) ? 0 : (width/2 - (int)message_len/2);
    const int y = height/2;
    mvaddnstr(y, x, message, width);
}

int window_big_enough_to_draw(void) {
    return (width >= 68) && (height >= 5);
}

void show_window_size_error(void) {
    show_all_centered("Window too small...");
}

void paint_plot(void) {
    erase();
    gethw();

    plotheight=height-4;
    plotwidth=width-4;
    if(plotwidth>=(int)((sizeof(values1)/sizeof(double))-1))
        exit(0);

    getminmax(plotwidth, values1, &min1, &max1, &avg1, v);
    getminmax(plotwidth, values2, &min2, &max2, &avg2, v);

    if(max1>max2)
        max=max1;
    else
        max=max2;

    if(max<softmax)
        max=softmax;
    if(hardmax!=FLT_MAX)
        max=hardmax;

    mvaddstr(height-1, width-strlen(verstring)-1, verstring);

    lt=localtime(&now.tv_sec);
    asctime_r(lt, ls);
    mvaddstr(height-2, width-strlen(ls), ls);

<<<<<<< HEAD
    mvvline(height-2, 5, plotchar|A_NORMAL, 1);
    if (v > 0) {
        mvprintw(height-2, 7, "last=%.1f min=%.1f max=%.1f avg=%.1f %s ",  values1[n], min1, max1, avg1, unit);
        if(rate)
            printw(" interval=%.3gs", td);

        if(two) {
            mvaddch(height-1, 5, ' '|A_REVERSE);
            mvprintw(height-1, 7, "last=%.1f min=%.1f max=%.1f avg=%.1f %s   ",  values2[n], min2, max2, avg2, unit);
        }
=======
    mvvline_set(height-2, 5, &plotchar, 1);
    mvprintw(height-2, 7, "last=%.1f min=%.1f max=%.1f avg=%.1f %s ",  values1[n], min1, max1, avg1, unit);
    if(rate)
        printw(" interval=%llds", (long long int)td);

    if(two) {
        mvaddch(height-1, 5, ' '|A_REVERSE);
        mvprintw(height-1, 7, "last=%.1f min=%.1f max=%.1f avg=%.1f %s   ",  values2[n], min2, max2, avg2, unit);
>>>>>>> 98ae0485
    }

    plot_values(plotheight, plotwidth, values1, values2, max, hardmin, n, &plotchar, &max_errchar, &min_errchar, hardmax);

    draw_axes(height, plotheight, plotwidth, max, hardmin, unit);

    mvaddstr(0, (width/2)-(strlen(title)/2), title);

    move(0,0);
}

void resize(int signum) {
    (void)signum;
    sigwinch_pending = 1;
}

void finish(int signum) {
    (void)signum;
    sigint_pending = 1;
}

void redraw_screen(const char * errstr) {
    if (window_big_enough_to_draw()) {
        paint_plot();

        if (errstr != NULL) {
            show_all_centered(errstr);
        } else if (v < 1) {
            show_all_centered("waiting for data from stdin");
        }
    } else {
        show_window_size_error();
    }

    refresh();
}

int main(int argc, char *argv[]) {
    int i;
    char *errstr = NULL;
    bool stdin_is_open = true;
    int cached_opterr;
    const char *optstring = "2rc:e:E:s:m:M:t:u:vh";
    int show_ver;
    int show_usage;

    setlocale(LC_ALL, "");
    if (MB_CUR_MAX > 1)            // if non-ASCII characters are supprted:
        plotchar.chars[0]=0x2502;  // U+2502 box drawings light vertical
    else
        plotchar.chars[0]='|';     // U+007C vertical line
    max_errchar.chars[0]='e';
    min_errchar.chars[0]='v';

    cached_opterr = opterr;
    opterr=0;

    show_ver = 0;
    show_usage = 0;

    // Run a 1st iteration over the arguments to check for usage,
    // version or error.
    while((c=getopt(argc, argv, optstring)) != -1) {
        switch(c) {
            case 'v':
                show_ver = 1;
                break;
            case 'h':
                show_usage = 1;
                break;
            case '?':
                // Upon error exit immediately.
                usage();
                exit(1);
        }
    }

    if (show_usage) {
        usage();
        exit(0);
    }
    if (show_ver) {
        version();
        exit(0);
    }

    // Run a 2nd iteration over the arguments to actually process the options.
    // According to getopt's documentation this is done by setting optind to 1
    // (or 0 in some special cases). On BSDs and Macs optreset must be set to 1
    // in addition.
    optind = 1;
#if defined(__OpenBSD__) || defined(__FreeBSD__) || defined(__NetBSD__) || defined(__DragonFly__) || defined(__APPLE__)
    optreset = 1;
#endif

    while((c=getopt(argc, argv, optstring)) != -1) {
        switch(c) {
            case 'r':
                rate=1;
                break;
            case '2':
                two=1;
                plotchar.chars[0]='|';
                break;
            case 'c':
                mbtowc(&plotchar.chars[0], optarg, MB_CUR_MAX);
                break;
            case 'e':
                mbtowc(&max_errchar.chars[0], optarg, MB_CUR_MAX);
                break;
            case 'E':
                mbtowc(&min_errchar.chars[0], optarg, MB_CUR_MAX);
                break;
            case 's':
                softmax=atof(optarg);
                break;
            case 'm':
                hardmax=atof(optarg);
                break;
            case 'M':
                hardmin=atof(optarg);
                for(i=0;i<1024;i++){
                    values1[i]=hardmin;
                    values2[i]=hardmin;
                }
                break;
            case 't':
                snprintf(title, sizeof(title), "%s", optarg);
                break;
            case 'u':
                snprintf(unit, sizeof(unit), "%s", optarg);
                break;
        }
    }

    opterr = cached_opterr;

    if(softmax <= hardmin)
        softmax = hardmin + 1;
    if(hardmax <= hardmin)
        hardmax = FLT_MAX;

    initscr(); /* uses filesystem, so before pledge */

    #ifdef __OpenBSD__
    if (pledge("stdio tty", NULL) == -1)
        err(1, "pledge");
    #endif

    gettimeofday(&now, NULL);
    noecho();
    curs_set(FALSE);
    erase();
    refresh();
    gethw();

    redraw_screen(errstr);

    // If stdin is redirected, open the terminal for reading user's keystrokes.
    int tty = -1;
    if (!isatty(STDIN_FILENO))
        tty = open("/dev/tty", O_RDONLY);
    if (tty != -1) {
        // Disable input line buffering. The function below works even when stdin
        // is redirected: it searches for a terminal in stdout and stderr.
        cbreak();
    }

    sigemptyset(&empty_sigset);

    sigemptyset(&block_sigset);
    sigaddset(&block_sigset, SIGINT);
    sigaddset(&block_sigset, SIGWINCH);
    sigprocmask(SIG_BLOCK, &block_sigset, NULL);

    signal(SIGWINCH, resize);
    signal(SIGINT, finish);

    char input_buf[4096] = "";
    size_t input_len = 0;

    while(1) {
        if (sigint_pending) {
            break;
        }

        if (sigwinch_pending) {
            sigwinch_pending = 0;

            endwin();
            initscr();
            clear();
            refresh();

            gethw();

            goto redraw_and_continue;
        }

        // Block until (a) we receive a signal or (b) stdin can be read without blocking
        // or (c) timeout expires, in oder to reduce use of CPU and power while idle
        fd_set read_fds;
        FD_ZERO(&read_fds);
        int select_nfds = 0;
        if (stdin_is_open) {
            FD_SET(STDIN_FILENO, &read_fds);
            select_nfds = STDIN_FILENO + 1;
        }
        if (tty != -1) {
            FD_SET(tty, &read_fds);
            if (tty >= select_nfds)
                select_nfds = tty + 1;
        }
        const bool previous_parse_succeeded = (r == (two ? 2 : 1));
        struct timespec timeout;
        timeout.tv_sec = 0;
        if (previous_parse_succeeded) {
            timeout.tv_nsec = 0;  // we may have more input pressing, let's not throttle it down
        } else {
            timeout.tv_nsec = 500 * 1000 * 1000;  // <=500 milliseconds for a healthy clock display
        }
        const int select_ret = pselect(select_nfds, &read_fds, NULL, NULL, &timeout, &empty_sigset);

        const bool signal_received = ((select_ret == -1) && (errno == EINTR));

        if (signal_received) {
            continue;  // i.e. skip right to signal handling
        }

        // Handle user's keystrokes.
        if (select_ret > 0 && FD_ISSET(tty, &read_fds)) {
            char key;
            int count = read(tty, &key, 1);
            if (count == 1) {  // we did catch a keystroke
                if (key == 'r')  // 'r' = toggle rate mode
                    rate = !rate;
                else if (key == 'q')  // 'q' = quit
                    break;
            } else if (count == 0) {
                close(tty);
                tty = -1;
            }
        }

        const bool stdin_can_be_read_without_blocking = ((select_ret > 0) && FD_ISSET(STDIN_FILENO, &read_fds));

        // Read as much from stdin as we can (first read after select is non-blocking)
        if (stdin_can_be_read_without_blocking) {
            char * const read_target = input_buf + input_len;
            const size_t max_bytes_to_read = sizeof(input_buf) - (input_len + 1 /* terminator */);
            const ssize_t bytes_read_or_error = read(STDIN_FILENO, read_target, max_bytes_to_read);

            if (bytes_read_or_error > 0) {
                input_len += bytes_read_or_error;

                // Last resort: truncate existing input if input line ever is
                //              too long
                if (input_len >= sizeof(input_buf) - 1) {
                    input_len = 0;
                }

                assert(input_len < sizeof(input_buf));
                input_buf[input_len] = '\0';
            } else {
                assert(bytes_read_or_error <= 0);
                if (bytes_read_or_error == 0) {
                    close(STDIN_FILENO);
                    errstr = "input stream closed";
                    stdin_is_open = false;
                } else {
                    assert(bytes_read_or_error == -1);
                    if ((errno != EINTR) && (errno != EAGAIN)) {
                        errstr = strerror(errno);
                        stdin_is_open = false;
                    }
                }
            }
        }

        // Extract values from record; note that the record may turn out incomplete
        double d1 = 0.0;
        double d2 = 0.0;
        int record_len = -1;

        if(two)
            r = sscanf(input_buf, "%lf %lf%*[ \t\r\n]%n", &d1, &d2, &record_len);
        else
            r = sscanf(input_buf, "%lf%*[ \t\r\n]%n", &d1, &record_len);

        // We need to detect and avoid mis-parsing "1.23" as two records "1.2" and "3"
        const bool supposedly_complete_record = (r == (two ? 2 : 1));
        const bool trailing_whitespace_present = (record_len != -1);

        if (supposedly_complete_record && ! trailing_whitespace_present) {
            const bool need_more_input = stdin_is_open;
            if (need_more_input) {
                r = 0;  // so that the parse is not mis-classified as a success further up
                goto redraw_and_continue;
            }

            record_len = input_len;  // i.e. the whole thing
        }

        // In order to not get stuck with non-doubles garbage input forever,
        // we need to drop input that we know(!) will never parse as doubles later.
        if (! supposedly_complete_record && (input_len > 0)) {
            char * walker = input_buf;

            while (isspace(*walker)) walker++;  // skip leading whitespace (if any)

            while ((*walker != '\0') && ! isspace(*walker)) walker++;  // skip non-double

            if (two) {
                if (*walker == '\0') {
                    goto redraw_and_continue;
                }

                while (isspace(*walker)) walker++;  // skip gap whitespace

                if (*walker == '\0') {
                    goto redraw_and_continue;
                }

                while ((*walker != '\0') && ! isspace(*walker)) walker++;  // skip non-double
            }

            if (*walker == '\0') {
                goto redraw_and_continue;
            }

            while (isspace(*walker)) walker++;  // skip trailing whitespace (if any)

            record_len = walker - input_buf;  // i.e. how much to drop
        }

        // Drop the record that we just processed (well-formed or not) from the input buffer
        if ((input_len > 0) && (record_len > 0)) {
            char * move_source = input_buf + record_len;
            const size_t bytes_to_move = input_len - record_len;
            memmove(input_buf, move_source, bytes_to_move);
            input_len = bytes_to_move;
            input_buf[input_len] = '\0';
        }

        if (! supposedly_complete_record) {
            goto redraw_and_continue;
        }

        v++;

        if (n < plotwidth - 1)
            n++;
        else
            n=0;

        values1[n] = d1;
        values2[n] = d2;

        if(values1[n] < 0)
            values1[n] = 0;
        if(values2[n] < 0)
            values2[n] = 0;

        gettimeofday(&now, NULL);
        if (rate)
            td=derivative(&values1[n], two ? &values2[n] : NULL, &now);

redraw_and_continue:
        redraw_screen(errstr);
    }

    endwin();
    return 0;
}<|MERGE_RESOLUTION|>--- conflicted
+++ resolved
@@ -7,28 +7,22 @@
 // Apache License 2.0
 //
 
-<<<<<<< HEAD
-#include <assert.h>
-#include <ctype.h>  // isspace
-#include <stdbool.h>
-=======
 // This is needed on macOS to get the ncurses widechar API, and pkg-config fails to define it.
 #ifdef __APPLE__
 #define _XOPEN_SOURCE_EXTENDED
 #endif
 
->>>>>>> 98ae0485
+#include <assert.h>
+#include <ctype.h>  // isspace
+#include <stdbool.h>
 #include <stdio.h>
 #include <string.h>
 #include <stdlib.h>
 #include <unistd.h>
 #include <float.h>
 #include <time.h>
-<<<<<<< HEAD
 #include <sys/time.h>
-=======
 #include <locale.h>
->>>>>>> 98ae0485
 #include <ncurses.h>
 #include <signal.h>
 #include <errno.h>
@@ -63,19 +57,13 @@
 #define T_LLCR ACS_LLCORNER
 #endif
 
-<<<<<<< HEAD
 sigset_t block_sigset;
 sigset_t empty_sigset;
 volatile sig_atomic_t sigint_pending = 0;
 volatile sig_atomic_t sigwinch_pending = 0;
-chtype plotchar, max_errchar, min_errchar;
+cchar_t plotchar, max_errchar, min_errchar;
 struct timeval now;
 double td;
-=======
-sigset_t sigmsk;
-cchar_t plotchar, max_errchar, min_errchar;
-time_t t1,t2,td;
->>>>>>> 98ae0485
 struct tm *lt;
 double max=FLT_MIN;
 double softmax=FLT_MIN, hardmax=FLT_MAX, hardmin=0.0;
@@ -254,8 +242,7 @@
     asctime_r(lt, ls);
     mvaddstr(height-2, width-strlen(ls), ls);
 
-<<<<<<< HEAD
-    mvvline(height-2, 5, plotchar|A_NORMAL, 1);
+    mvvline_set(height-2, 5, &plotchar, 1);
     if (v > 0) {
         mvprintw(height-2, 7, "last=%.1f min=%.1f max=%.1f avg=%.1f %s ",  values1[n], min1, max1, avg1, unit);
         if(rate)
@@ -265,16 +252,6 @@
             mvaddch(height-1, 5, ' '|A_REVERSE);
             mvprintw(height-1, 7, "last=%.1f min=%.1f max=%.1f avg=%.1f %s   ",  values2[n], min2, max2, avg2, unit);
         }
-=======
-    mvvline_set(height-2, 5, &plotchar, 1);
-    mvprintw(height-2, 7, "last=%.1f min=%.1f max=%.1f avg=%.1f %s ",  values1[n], min1, max1, avg1, unit);
-    if(rate)
-        printw(" interval=%llds", (long long int)td);
-
-    if(two) {
-        mvaddch(height-1, 5, ' '|A_REVERSE);
-        mvprintw(height-1, 7, "last=%.1f min=%.1f max=%.1f avg=%.1f %s   ",  values2[n], min2, max2, avg2, unit);
->>>>>>> 98ae0485
     }
 
     plot_values(plotheight, plotwidth, values1, values2, max, hardmin, n, &plotchar, &max_errchar, &min_errchar, hardmax);
